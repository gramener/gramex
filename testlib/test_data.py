--- conflicted
+++ resolved
@@ -680,7 +680,6 @@
         gramex.data.update(data, args=args, id=['देश', 'city', 'product'])
         ase(types_original, data.dtypes)
 
-<<<<<<< HEAD
     def test_update_multiple_file(self):
         update_file = os.path.join(folder, 'actors.update.csv')
         shutil.copy(os.path.join(folder, '..', 'tests/actors.csv'), update_file)
@@ -783,11 +782,6 @@
         # Check that the original rating is not updated for Audrey Hepburn
         self.assertEqual(df['rating'].tolist(), ratings + [0.120196561])
 
-    def test_delete(self):
-        raise SkipTest('TODO: write delete test cases')
-
-=======
->>>>>>> 928caa9d
     @classmethod
     def tearDownClass(cls):
         for path in cls.tmpfiles:
