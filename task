--- conflicted
+++ resolved
@@ -19,11 +19,7 @@
 
   # Python security check with bandit
   command -v bandit 2>/dev/null 2>&1 || pip install bandit
-<<<<<<< HEAD
   bandit . --recursive --quiet
-=======
-  bandit gramex --aggregate vuln --recursive --quiet
->>>>>>> be052464
 
   # Install linters. Then test all apps
   npm install
