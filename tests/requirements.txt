--- conflicted
+++ resolved
@@ -2,20 +2,12 @@
 coverage              # For code coverage in .travis.yml
 
 cssselect             # For HTML testing (test_admin.py)
+# In .travis.yml, we specify ElasticSearch 7.x. So use same version here
+elasticsearch>=7.0.0,<8.0.0   # OPT: Test gramexlog: features. Use
 openpyxl              # For gramex.cache.open(..., 'xlsx')
 pdfminer.six          # For CaptureHandler testing
 psycopg2 >= 2.7.1     # For PostgreSQL connections
 python-dateutil       # For schedule testing
 sphinx_rtd_theme      # For documentation
-<<<<<<< HEAD
 testfixtures          # For logcapture
-websocket-client      # For websocket testing
-=======
-websocket-client      # For websocket testing
-pdfminer.six          # For CaptureHandler testing
-cssselect             # For HTML testing (test_admin.py)
-psycopg2 >= 2.7.1     # OPT: PostgreSQL connections
-
-# In .travis.yml, we specify ElasticSearch 7.x. So use same version here
-elasticsearch>=7.0.0,<8.0.0   # OPT: Test gramexlog: features. Use
->>>>>>> 0e311d63
+websocket-client      # For websocket testing