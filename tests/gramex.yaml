--- conflicted
+++ resolved
@@ -1279,7 +1279,6 @@
         class: SentimentAnalysis
       xsrf_cookies: false
 
-<<<<<<< HEAD
   mlhandler/huggingface/ner:
     pattern: /ner
     handler: MLHandler
@@ -1288,8 +1287,6 @@
         class: NER
       xsrf_cookies: false
 
-=======
->>>>>>> e2ad8d77
   capture:
     pattern: /capture
     handler: CaptureHandler
