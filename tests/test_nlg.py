--- conflicted
+++ resolved
@@ -1,7 +1,6 @@
 import os.path as op
 import re
 import unittest
-from nose.plugins.skip import SkipTest
 
 import pandas as pd
 
@@ -124,7 +123,6 @@
 
     def test_search_args(self):
         args = {"_sort": ["-votes"]}
-<<<<<<< HEAD
         nlp = utils.load_spacy_model()
         doc = nlp("James Stewart is the top voted actor.")
         ents = utils.ner(doc, matcher)
@@ -149,32 +147,6 @@
                                  "tmpl": "fh_args['_sort'][0]",
                                  "location": "fh_args",
                                  "type": "token"}})
-=======
-        doc = utils.nlp("James Stewart is the top voted actor.")
-        ents = utils.ner(doc)
-        result = search.search_args(ents, args)
-        if not result:
-            raise SkipTest('TODO: test_search_args not working, to be fixed')
-        self.assertDictEqual(result, {"voted": {
-            "tmpl": "fh_args['_sort'][0]",
-            "type": "token",
-            "location": "fh_args"
-        }})
-
-    def test_search_args_literal(self):
-        args = {"_sort": ["-rating"]}
-        doc = utils.nlp("James Stewart has the highest rating.")
-        ents = utils.ner(doc)
-        result = search.search_args(ents, args, lemmatized=False)
-        if not result:
-            raise SkipTest('TODO: test_search_args_literal not working, to be fixed')
-
-        self.assertDictEqual(result, {'rating': {
-            "tmpl": "fh_args['_sort'][0]",
-            "location": "fh_args",
-            "type": "token"
-        }})
->>>>>>> a39baba8
 
     def test_templatize(self):
         fpath = op.join(op.dirname(__file__), "actors.csv")
