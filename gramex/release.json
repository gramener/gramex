--- conflicted
+++ resolved
@@ -1,5 +1,4 @@
 {
-<<<<<<< HEAD
   "#1": "This file has setup details for Gramex.",
   "#2": "We had to use JSON, not YAML. setup.py requires standard libraries (no YAML).",
   "#3": "Keys with '#' are comments. (JSON doesn't support comments.)",
@@ -7,18 +6,12 @@
   "info#": "Release info for setup.py to package on pypi, and gramex/__init__.py for version info",
   "info": {
     "name": "gramex",
-    "version": "1.61.1",
-=======
     "version": "1.62.0",
-    "name": "gramex",
     "description": "Gramex: Visual Analytics Platform",
-    "url": "http://learn.gramener.com/guide/",
->>>>>>> 0319a915
     "author": "Gramener",
     "author_email": "s.anand@gramener.com",
     "url": "https://gramener.com/gramex/",
     "download_url": "https://github.com/gramener/gramex",
-    "description": "Gramex: Visual Analytics Platform",
     "license": "MIT",
     "keywords": "gramex",
     "classifiers": [
