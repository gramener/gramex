--- conflicted
+++ resolved
@@ -32,12 +32,8 @@
     'sklearn.neighbors',
     'sklearn.neural_network',
     'sklearn.naive_bayes',
-<<<<<<< HEAD
-    'sklearn.decomposition'
-
-=======
-    'gramex.ml',
->>>>>>> 967f6658
+    'sklearn.decomposition',
+    'gramex.ml'
 ]
 TRANSFORMS = {
     'include': [],
