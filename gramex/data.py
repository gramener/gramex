--- conflicted
+++ resolved
@@ -883,11 +883,7 @@
     Parameters:
         url: sqlalchemy URL
         table: table name
-<<<<<<< HEAD
         columns: column names, with values as SQL types or type objects
-=======
-        columns: column names, with values are SQL types, or dicts
->>>>>>> 45998302
         **kwargs: passed to `sqlalchemy.create_engine()`.
 
     `columns` can be SQL type strings (e.g. `"REAL"` or `"VARCHAR(10)"`) or a dict with keys:
