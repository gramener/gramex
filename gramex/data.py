'''
Interact with data from the browser
'''
from datetime import datetime
import io
import os
import re
import time
import json
import copy
import sqlalchemy as sa
import pandas as pd
import gramex.cache
from tornado.escape import json_encode
from gramex.config import merge, app_log
from orderedattrdict import AttrDict

_ENGINE_CACHE = {}
_METADATA_CACHE = {}
_FOLDER = os.path.dirname(os.path.abspath(__file__))
# Dummy path used by _path_safe to detect sub-directories
_path_safe_root = os.path.realpath('/root/dir')
# Aggregator separator. ?col|SUM treats SUM as an aggregate function
_agg_sep = '|'
# List of aggregated types returned by operators (if different from column type)
# Note: For aggregation functions, see:
# SQLite: https://www.sqlite.org/lang_aggfunc.html
# MySQL: https://dev.mysql.com/doc/refman/8.0/en/group-by-functions.html
# PostgreSQL: https://www.postgresql.org/docs/9.5/static/functions-aggregate.html
# SQL Server: http://bit.ly/2MYPgQi
# DB2: https://ibm.co/2Kfbnjw
# Oracle: https://docs.oracle.com/database/121/SQLRF/functions003.htm
_agg_type = {
    'sum': float,
    'count': int,
    'avg': float,
    'stdev': float,         # MS SQL version of stddev
    'stddev': float,
    'rank': int,
    'percent_rank': float,
    # The following types are the same as the columns
    # first, last, min, max, median
}
# List of Python types returned by SQLAlchemy
_numeric_types = {'int', 'long', 'float', 'Decimal'}
# Data processing plugins.
# e.g. plugins['mongodb'] = {'filter': fn, 'insert': fn, ...}
plugins = {}


def _transform_fn(transform, transform_kwargs):
    if transform is not None and transform_kwargs is not None:
        return lambda v: transform(v, **transform_kwargs)
    return transform


def _replace(engine, args, *vars, **kwargs):
    escape = _sql_safe if engine == 'sqlalchemy' else _path_safe
    params = {k: v[0] for k, v in args.items() if len(v) > 0 and escape(v[0])}

    def _format(val):
        if isinstance(val, str):
            return val.format(**params)
        if isinstance(val, list):
            return [_format(v) for v in val]
        if isinstance(val, dict):
            return AttrDict([(k, _format(v)) for k, v in val.items()])
        return val

    return _format(list(vars)) + [_format(kwargs)]


def filter(url, args={}, meta={}, engine=None, ext=None, columns=None,
           query=None, queryfile=None, transform=None, transform_kwargs=None, **kwargs):
    '''
    Filters data using URL query parameters. Typical usage::

        filtered = gramex.data.filter(dataframe, args=handler.args)
        filtered = gramex.data.filter('file.csv', args=handler.args)
        filtered = gramex.data.filter('mysql://server/db', table='table', args=handler.args)

    It accepts the following parameters:

    :arg source url: Pandas DataFrame, sqlalchemy URL, directory or file name,
        http(s) data file, all `.format``-ed using ``args``.
    :arg dict args: URL query parameters as a dict of lists. Pass handler.args or parse_qs results
    :arg dict meta: this dict is updated with metadata during the course of filtering
    :arg str engine: over-rides the auto-detected engine. Can be 'dataframe', 'file',
        'http', 'https', 'sqlalchemy', 'dir'
    :arg str ext: file extension (if url is a file). Defaults to url extension
    :arg dict columns: database column names to create if required (if url is a database).
        Keys are column names. Values can be SQL types, or dicts with these keys:
            - ``type`` (str), e.g. ``"VARCHAR(10)"``
            - ``default`` (str/int/float/bool), e.g. ``"none@example.org"``
            - ``nullable`` (bool), e.g. ``False``
            - ``primary_key`` (bool), e.g. ``True`` -- used only when creating new tables
            - ``autoincrement`` (bool), e.g. ``True`` -- used only when creating new tables
    :arg str query: optional SQL query to execute (if url is a database),
        ``.format``-ed using ``args`` and supports SQLAlchemy SQL parameters.
        Loads entire result in memory before filtering.
    :arg str queryfile: optional SQL query file to execute (if url is a database).
        Same as specifying the ``query:`` in a file. Overrides ``query:``
    :arg function transform: optional in-memory transform of source data. Takes
        the result of gramex.cache.open or gramex.cache.query. Must return a
        DataFrame. Applied to both file and SQLAlchemy urls.
    :arg dict transform_kwargs: optional keyword arguments to be passed to the
        transform function -- apart from data
    :arg dict kwargs: Additional parameters are passed to
        :py:func:`gramex.cache.open`, ``sqlalchemy.create_engine`` or the plugin's filter
    :return: a filtered DataFrame

    Remaining kwargs are passed to :py:func:`gramex.cache.open` if ``url`` is a file, or
    ``sqlalchemy.create_engine`` if ``url`` is a SQLAlchemy URL. In particular:

    :arg str table: table name (if url is an SQLAlchemy URL), ``.format``-ed
        using ``args``.

    If this is used in a handler as::

        filtered = gramex.data.filter(dataframe, args=handler.args)

    ... then calling the handler with ``?x=1&y=2`` returns all rows in
    ``dataframe`` where x is 1 and y is 2.

    If a table or query is passed to an SQLAlchemy url, it is formatted using
    ``args``. For example::

        data = gramex.data.filter('mysql://server/db', table='{xxx}', args=handler.args)

    ... when passed ``?xxx=sales`` returns rows from the sales table. Similarly::

        data = gramex.data.filter('mysql://server/db', args=handler.args,
                                  query='SELECT {col}, COUNT(*) FROM table GROUP BY {col}')

    ... when passsed ``?col=City`` replaces ``{col}`` with ``City``.

    **NOTE**: To avoid SQL injection attacks, only values without spaces are
    allowed. So ``?col=City Name`` or ``?col=City+Name`` **will not** work.

    The URL supports operators filter like this:

    - ``?x`` selects x is not null
    - ``?x!`` selects x is null
    - ``?x=val`` selects x == val
    - ``?x!=val`` selects x != val
    - ``?x>=val`` selects x > val
    - ``?x>~=val`` selects x >= val
    - ``?x<=val`` selects x < val
    - ``?x<~=val`` selects x <= val
    - ``?x~=val`` selects x matches val as a regular expression
    - ``?x!~=val`` selects x does not match val as a regular expression

    Multiple filters are combined into an AND clause. Ranges can also be
    specified like this:

    - ``?x=a&y=b`` selects x = a AND y = b
    - ``?x>=100&x<=200`` selects x > 100 AND x < 200

    If the same column has multiple values, they are combined like this:

    - ``?x=a&x=b`` selects x IN (a, b)
    - ``?x!=a&x!=b`` selects x NOT IN (a, b)
    - ``?x~=a&x~=b`` selects x ~ a|b
    - ``?x>=a&x>=b`` selects x > MIN(a, b)
    - ``?x<=a&x<=b`` selects x < MAX(a, b)

    Arguments are converted to the type of the column before comparing. If this
    fails, it raises a ValueError.

    These URL query parameters control the output:

    - ``?_sort=col`` sorts column col in ascending order. ``?_sort=-col`` sorts
      in descending order.
    - ``?_limit=100`` limits the result to 100 rows
    - ``?_offset=100`` starts showing the result from row 100. Default: 0
    - ``?_c=x&_c=y`` returns only columns ``[x, y]``. ``?_c=-col`` drops col.

    If a column name matches one of the above, you cannot filter by that column.
    Avoid column names beginning with _.

    To get additional information about the filtering, use::

        meta = {}      # Create a variable which will be filled with more info
        filtered = gramex.data.filter(data, meta=meta, **handler.args)

    The ``meta`` variable is populated with the following keys:

    - ``filters``: Applied filters as ``[(col, op, val), ...]``
    - ``ignored``: Ignored filters as ``[(col, vals), ('_sort', col), ('_by', col), ...]``
    - ``excluded``: Excluded columns as ``[col, ...]``
    - ``sort``: Sorted columns as ``[(col, True), ...]``. The second parameter is ``ascending=``
    - ``offset``: Offset as integer. Defaults to 0
    - ``limit``: Limit as integer - ``None`` if limit is not applied
    - ``count``: Total number of rows, if available
    - ``by``: Group by columns as ``[col, ...]``
    - ``inserted``: List of (dict of primary values) for each inserted row

    These variables may be useful to show additional information about the
    filtered data.
    '''
    # Auto-detect engine.
    if engine is None:
        engine = get_engine(url)

    # Pass the meta= argument from kwargs (if any)
    meta.update({
        'filters': [],      # Applied filters as [(col, op, val), ...]
        'ignored': [],      # Ignored filters as [(col, vals), ...]
        'sort': [],         # Sorted columns as [(col, asc), ...]
        'offset': 0,        # Offset as integer
        'limit': None,      # Limit as integer - None if not applied
        'by': [],           # Group by columns as [col, ...]
    })
    controls = _pop_controls(args)
    transform = _transform_fn(transform, transform_kwargs)
    url, ext, query, queryfile, kwargs = _replace(
        engine, args, url, ext, query, queryfile, **kwargs)

    # Use the appropriate filter function based on the engine
    if engine == 'dataframe':
        data = transform(url) if callable(transform) else url
        return _filter_frame(data, meta=meta, controls=controls, args=args)
    elif engine == 'dir':
        data = dirstat(url, **args)
        data = transform(data) if callable(transform) else data
        return _filter_frame(data, meta=meta, controls=controls, args=args)
    elif engine in {'file', 'http', 'https'}:
        if engine == 'file' and not os.path.exists(url):
            raise OSError('url: %s not found' % url)
        # Get the full dataset. Then filter it
        data = gramex.cache.open(url, ext, transform=transform, **kwargs)
        return _filter_frame(data, meta=meta, controls=controls, args=args)
    elif engine.startswith('plugin+'):
        plugin = engine.split('+')[1]
        method = plugins[plugin]['filter']
        data = method(url=url, controls=controls, args=args, query=query, **kwargs)
        return _filter_frame(data, meta=meta, controls=controls, args=args)
    elif engine == 'sqlalchemy':
        table = kwargs.pop('table', None)
        state = kwargs.pop('state', None)
        engine = alter(url, table, columns, **kwargs)
        if query or queryfile:
            if queryfile:
                query = gramex.cache.open(queryfile, 'text')
            if not state:
                if isinstance(table, str):
                    state = table if ' ' in table else [table]
                elif isinstance(table, (list, tuple)):
                    state = [t for t in table]
                elif table is not None:
                    raise ValueError('table: must be string or list of strings, not %r' % table)
            all_params = {k: v[0] for k, v in args.items() if len(v) > 0}
            data = gramex.cache.query(sa.text(query), engine, state, params=all_params)
            data = transform(data) if callable(transform) else data
            return _filter_frame(data, meta=meta, controls=controls, args=args)
        elif table:
            if callable(transform):
                data = gramex.cache.query(table, engine, [table])
                return _filter_frame(transform(data), meta=meta, controls=controls, args=args)
            else:
                return _filter_db(engine, table, meta=meta, controls=controls, args=args)
        else:
            raise ValueError('No table: or query: specified')
    else:
        raise ValueError('engine: %s invalid. Can be sqlalchemy|file|dataframe' % engine)


def delete(url, meta={}, args=None, engine=None, table=None, ext=None, id=None, columns=None,
           query=None, queryfile=None, transform=None, transform_kwargs={}, **kwargs):
    '''
    Deletes data using URL query parameters. Typical usage::

        count = gramex.data.delete(dataframe, args=handler.args, id=['id'])
        count = gramex.data.delete('file.csv', args=handler.args, id=['id'])
        count = gramex.data.delete('mysql://server/db', table='x', args=handler.args, id=['id'])

    ``id`` is a list of column names defining the primary key.
    Calling this in a handler with ``?id=1&id=2`` deletes rows with id is 1 or 2.

    It accepts the same parameters as :py:func:`filter`, and returns the number
    of deleted rows.
    '''
    if engine is None:
        engine = get_engine(url)
    meta.update({'filters': [], 'ignored': []})
    controls = _pop_controls(args)
    url, table, ext, query, queryfile, kwargs = _replace(
        engine, args, url, table, ext, query, queryfile, **kwargs)
    if engine == 'dataframe':
        data_filtered = _filter_frame(url, meta=meta, controls=controls,
                                      args=args, source='delete', id=id)
        return len(data_filtered)
    elif engine == 'file':
        data = gramex.cache.open(url, ext, transform=transform, **kwargs)
        data_filtered = _filter_frame(data, meta=meta, controls=controls,
                                      args=args, source='delete', id=id)
        gramex.cache.save(data, url, ext, index=False, **kwargs)
        return len(data_filtered)
    elif engine.startswith('plugin+'):
        plugin = engine.split('+')[1]
        method = plugins[plugin]['delete']
        return method(url=url, meta=meta, controls=controls, args=args, id=id, table=table,
                      columns=columns, ext=ext, query=query, queryfile=queryfile, **kwargs)
    elif engine == 'sqlalchemy':
        if table is None:
            raise ValueError('No table: specified')
        engine = alter(url, table, columns, **kwargs)
        return _filter_db(engine, table, meta=meta, controls=controls, args=args,
                          source='delete', id=id)
    else:
        raise ValueError('engine: %s invalid. Can be sqlalchemy|file|dataframe' % engine)


def update(url, meta={}, args=None, engine=None, table=None, ext=None, id=None, columns=None,
           query=None, queryfile=None, transform=None, transform_kwargs={}, **kwargs):
    '''
    Update data using URL query parameters. Typical usage::

        count = gramex.data.update(dataframe, args=handler.args, id=['id'])
        count = gramex.data.update('file.csv', args=handler.args, id=['id'])
        count = gramex.data.update('mysql://server/db', table='x', args=handler.args, id=['id'])

    ``id`` is a list of column names defining the primary key.
    Calling this in a handler with ``?id=1&x=2`` updates x=2 where id=1.

    It accepts the same parameters as :py:func:`filter`, and returns the number of updated rows.
    '''
    if engine is None:
        engine = get_engine(url)
    meta.update({'filters': [], 'ignored': []})
    controls = _pop_controls(args)
    url, table, ext, query, queryfile, kwargs = _replace(
        engine, args, url, table, ext, query, queryfile, **kwargs)
    if engine == 'dataframe':
        data_updated = _filter_frame(
            url, meta=meta, controls=controls, args=args, source='update', id=id)
        return len(data_updated)
    elif engine == 'file':
        data = gramex.cache.open(url, ext, transform=transform, **kwargs)
        data_updated = _filter_frame(
            data, meta=meta, controls=controls, args=args, source='update', id=id)
        gramex.cache.save(data, url, ext, index=False, **kwargs)
        return len(data_updated)
    elif engine.startswith('plugin+'):
        plugin = engine.split('+')[1]
        method = plugins[plugin]['update']
        return method(url=url, meta=meta, controls=controls, args=args, id=id, table=table,
                      columns=columns, ext=ext, query=query, queryfile=queryfile, **kwargs)
    elif engine == 'sqlalchemy':
        if table is None:
            raise ValueError('No table: specified')
        engine = alter(url, table, columns, **kwargs)
        return _filter_db(engine, table, meta=meta, controls=controls, args=args,
                          source='update', id=id)
    else:
        raise ValueError('engine: %s invalid. Can be sqlalchemy|file|dataframe' % engine)


def insert(url, meta={}, args=None, engine=None, table=None, ext=None, id=None, columns=None,
           query=None, queryfile=None, transform=None, transform_kwargs={}, **kwargs):
    '''
    Insert data using URL query parameters. Typical usage::

        count = gramex.data.insert(dataframe, args=handler.args, id=['id'])
        count = gramex.data.insert('file.csv', args=handler.args, id=['id'])
        count = gramex.data.insert('mysql://server/db', table='x', args=handler.args, id=['id'])

    ``id`` is a list of column names defining the primary key.
    Calling this in a handler with ``?id=3&x=2`` inserts a new record with id=3 and x=2.

    If the target file / table does not exist, it is created.

    It accepts the same parameters as :py:func:`filter`, and returns the number of updated rows.
    '''
    if engine is None:
        engine = get_engine(url)
    _pop_controls(args)
    if not args:
        raise ValueError('No args: specified')
    meta.update({'filters': [], 'ignored': [], 'inserted': []})
    # If values do not have equal number of elements, pad them and warn
    rowcount = max(len(val) for val in args.values())
    for key, val in args.items():
        rows = len(val)
        if 0 < rows < rowcount:
            val += [val[-1]] * (rowcount - rows)
            app_log.warning('data.insert: column %s has %d rows not %d. Extended last value %s',
                            key, rows, rowcount, val[-1])
    rows = pd.DataFrame.from_dict(args)
    url, table, ext, query, queryfile, kwargs = _replace(
        engine, args, url, table, ext, query, queryfile, **kwargs)
    if engine == 'dataframe':
        rows = _pop_columns(rows, url.columns, meta['ignored'])
        url = url.append(rows, sort=False)
        return len(rows)
    elif engine == 'file':
        try:
            data = gramex.cache.open(url, ext, transform=None, **kwargs)
        except (OSError, IOError):
            data = rows
        else:
            rows = _pop_columns(rows, data.columns, meta['ignored'])
            data = data.append(rows, sort=False)
        gramex.cache.save(data, url, ext, index=False, **kwargs)
        return len(rows)
    elif engine.startswith('plugin+'):
        plugin = engine.split('+')[1]
        method = plugins[plugin]['insert']
        return method(url=url, rows=rows, meta=meta, args=args, table=table, **kwargs)
    elif engine == 'sqlalchemy':
        if table is None:
            raise ValueError('No table: specified')
        engine = alter(url, table, columns, **kwargs)
        try:
            cols = get_table(engine, table).columns
        except sa.exc.NoSuchTableError:
            pass
        else:
            rows = _pop_columns(rows, [col.name for col in cols], meta['ignored'])
        if '.' in table:
            kwargs['schema'], table = table.rsplit('.', 1)
        # If the DB doesn't yet have the table, create it WITH THE PRIMARY KEYS.
        # Note: pandas does not document engine.dialect.has_table so it might change.
        if not engine.dialect.has_table(engine, table) and id:
            engine.execute(pd.io.sql.get_schema(rows, name=table, keys=id, con=engine))

        def insert_method(tbl, conn, keys, data_iter):
            '''Pandas .to_sql() doesn't return inserted row primary keys. Capture it in meta'''
            data = [dict(zip(keys, row)) for row in data_iter]
            # If the ?id= is not provided, Pandas creates a schema based on available columns,
            # without the `id` column. SQLAlchemy won't return inserted_primary_key unless the
            # metadata has a primary key. So, hoping that the table already has a primary key,
            # load table from DB via extend_existing=True.
            sa_table = sa.Table(table, tbl.table.metadata,
                                extend_existing=True, autoload_with=engine)
            r = conn.execute(sa_table.insert(), data)
            # SQLAlchemy 1.4+ supports inserted_primary_key_rows, but is in beta (Nov 2020).
            # ids = getattr(r, 'inserted_primary_key_rows', [])
            # If we have SQLAlchemy 1.3, only single inserts have an inserted_primary_key.
            ids = [r.inserted_primary_key] if hasattr(r, 'inserted_primary_key') else []
            # Add non-empty IDs as a dict with associated keys
            id_cols = [col.name for col in sa_table.primary_key]
            for row in ids:
                if row:
                    meta['inserted'].append(dict(zip(id_cols, row)))

        kwargs['method'] = insert_method
        # If user passes ?col= with empty value, replace with NULL. If the column is an INT/FLOAT,
        # type conversion int('') / float('') will fail.
        rows.replace('', None, inplace=True)

        # kwargs might contain additonal unexpected values, pass expected arguments explicitly
        pd.io.sql.to_sql(
            rows, table, engine, if_exists='append', index=False,
            schema=kwargs.get('schema', None),
            index_label=kwargs.get('index_label', None),
            chunksize=kwargs.get('chunksize', None),
            dtype=kwargs.get('dtype', None),
            method=kwargs.get('method', None)
        )

        return len(rows)
    else:
        raise ValueError('engine: %s invalid. Can be sqlalchemy|file|dataframe' % engine)


def get_engine(url):
    '''
    Used to detect type of url passed. Returns:

    - ``'dataframe'`` if url is a Pandas DataFrame
    - ``'sqlalchemy'`` if url is a sqlalchemy compatible URL
    - ``'plugin'`` if it is `<valid-plugin-name>://...`
    - ``protocol`` if url is of the form `protocol://...`
    - ``'dir'`` if it is not a URL but a valid directory
    - ``'file'`` if it is not a URL but a valid file

    Else it raises an Exception
    '''
    if isinstance(url, pd.DataFrame):
        return 'dataframe'
    for plugin_name in plugins:
        if url.startswith(f'{plugin_name}:'):
            return f'plugin+{plugin_name}'
    try:
        url = sa.engine.url.make_url(url)
    except sa.exc.ArgumentError:
        return 'dir' if os.path.isdir(url) else 'file'
    try:
        url.get_driver_name()
        return 'sqlalchemy'
    except sa.exc.NoSuchModuleError:
        return url.drivername


def create_engine(url, create=sa.create_engine, **kwargs):
    '''
    Cached version of sqlalchemy.create_engine (or any custom engine).

    Normally, this is not required. But :py:func:`get_table` caches the engine
    *and* metadata *and* uses autoload=True. This makes sqlalchemy create a new
    database connection for every engine object, and not dispose it. So we
    re-use the engine objects within this module.
    '''
    if url not in _ENGINE_CACHE:
        _ENGINE_CACHE[url] = create(url, **kwargs)
    return _ENGINE_CACHE[url]


def get_table(engine, table, **kwargs):
    '''Return the sqlalchemy table from the engine and table name'''
    if engine not in _METADATA_CACHE:
        _METADATA_CACHE[engine] = sa.MetaData(bind=engine)
    metadata = _METADATA_CACHE[engine]
    if '.' in table:
        kwargs['schema'], table = table.rsplit('.', 1)
    return sa.Table(table, metadata, autoload=True, autoload_with=engine, **kwargs)


def _pop_controls(args):
    '''Filter out data controls: _sort, _limit, _offset, _c (column) and _by from args'''
    return {
        key: args.pop(key)
        for key in ('_sort', '_limit', '_offset', '_c', '_by')
        if key in args
    }


def _pop_columns(data, cols, ignored):
    '''Remove columns not in cols'''
    cols = set(cols)
    for col in data.columns:
        if col not in cols:
            ignored.append([col, data[col].tolist()])
    return data[[col for col in cols if col in data.columns]]


def _sql_safe(val):
    '''Return True if val is safe for insertion in an SQL query'''
    if isinstance(val, str):
        return not re.search(r'\s', val)
    elif isinstance(val, (int, float, bool)):
        return True
    return False


def _path_safe(path):
    '''Returns True if path does not try to escape outside a given directory using .. or / etc'''
    # Ignore non-strings. These are generally not meant for paths
    if not isinstance(path, str):
        return True
    return os.path.realpath(os.path.join(_path_safe_root, path)).startswith(_path_safe_root)


# The order of operators is important. ~ is at the end. Otherwise, !~
# or >~ will also be mapped to ~ as an operator
operators = ['!', '>', '>~', '<', '<~', '!~', '~']


def _filter_col(col, cols):
    '''
    Parses a column name from a list of columns and returns a (col, agg, op)
    tuple.

    - ``col`` is the name of the column in cols.
    - ``agg`` is the aggregation operation (SUM, MIN, MAX, etc), else None
    - ``op`` is the operator ('', !, >, <, etc)

    If the column is invalid, then ``col`` and ``op`` are None
    '''
    colset = set(cols)
    # ?col= is returned quickly
    if col in colset:
        return col, None, ''
    # Check if it matches a non-empty operator, like ?col>~=
    for op in operators:
        if col.endswith(op):
            name = col[:-len(op)]
            if name in colset:
                return name, None, op
            # If there's an aggregator, split it out, like ?col|SUM>~=
            elif _agg_sep in name:
                name, agg = name.rsplit(_agg_sep, 1)
                if name in colset:
                    return name, agg, op
    # If no operators match, it might be a pure aggregation, like ?col|SUM=
    if _agg_sep in col:
        name, agg = col.rsplit(_agg_sep, 1)
        if name in colset:
            return name, agg, ''
    # Otherwise we don't know what it is
    return None, None, None


def _filter_frame_col(data, key, col, op, vals, meta):
    # Apply type conversion for values
    conv = data[col].dtype.type
    vals = tuple(conv(val) for val in vals if val)
    if op not in {'', '!'} and len(vals) == 0:
        meta['ignored'].append((key, vals))
    elif op == '':
        data = data[data[col].isin(vals)] if len(vals) else data[pd.notnull(data[col])]
    elif op == '!':
        data = data[~data[col].isin(vals)] if len(vals) else data[pd.isnull(data[col])]
    elif op == '>':
        data = data[data[col] > min(vals)]
    elif op == '>~':
        data = data[data[col] >= min(vals)]
    elif op == '<':
        data = data[data[col] < max(vals)]
    elif op == '<~':
        data = data[data[col] <= max(vals)]
    elif op == '!~':
        data = data[~data[col].str.contains('|'.join(vals))]
    elif op == '~':
        data = data[data[col].str.contains('|'.join(vals))]
    meta['filters'].append((col, op, vals))
    return data


def _filter_db_col(query, method, key, col, op, vals, column, conv, meta):
    '''
    - Updates ``query`` with a method (WHERE/HAVING) that sets '<key> <op> <vals>'
    - ``column`` is the underlying ColumnElement
    - ``conv`` is a type conversion function that converts ``vals`` to the correct type
    - Updates ``meta`` with the fields used for filtering (or ignored)
    '''
    # In PY2, .python_type returns str. We want unicode
    sql_types = {bytes: str, pd.datetime: str}
    conv = sql_types.get(conv, conv)
    vals = tuple(conv(val) for val in vals if val)
    if op not in {'', '!'} and len(vals) == 0:
        meta['ignored'].append((key, vals))
    elif op == '':
        # Test if column is not NULL. != None is NOT the same as is not None
        query = method(column.in_(vals) if len(vals) else column != None)      # noqa
    elif op == '!':
        # Test if column is NULL. == None is NOT the same as is None
        query = method(column.notin_(vals) if len(vals) else column == None)   # noqa
    elif op == '>':
        query = method(column > min(vals))
    elif op == '>~':
        query = method(column >= min(vals))
    elif op == '<':
        query = method(column < max(vals))
    elif op == '<~':
        query = method(column <= max(vals))
    elif op == '!~':
        query = method(column.notlike('%' + '%'.join(vals) + '%'))
    elif op == '~':
        query = method(column.like('%' + '%'.join(vals) + '%'))
    meta['filters'].append((col, op, vals))
    return query


def _filter_sort_columns(sort_filter, cols):
    sorts, ignore_sorts = [], []
    for col in sort_filter:
        if col in cols:
            sorts.append((col, True))
        elif col.startswith('-') and col[1:] in cols:
            sorts.append((col[1:], False))
        else:
            ignore_sorts.append(col)
    return sorts, ignore_sorts


def _filter_select_columns(col_filter, cols, meta):
    '''
    Checks ?_c=col&_c=-col for filter(). Takes values of ?_c= as col_filter and
    data column names as cols. Returns 2 lists: show_cols as columns to show.
    ignored_cols has column names not in the list, i.e. the ?_c= parameters that
    are ignored.
    '''
    selected_cols, excluded_cols, ignored_cols = [], set(), []
    for col in col_filter:
        if col in cols:
            selected_cols.append(col)
        elif col.startswith('-') and col[1:] in cols:
            excluded_cols.add(col[1:])
        else:
            ignored_cols.append(col)
    if len(excluded_cols) > 0 and len(selected_cols) == 0:
        selected_cols = cols
    show_cols = [col for col in selected_cols if col not in excluded_cols]
    meta['excluded'] = list(excluded_cols)
    return show_cols, ignored_cols


def _filter_groupby_columns(by, cols, meta):
    '''
    Checks ?_by=col&_by=col for filter().

    - ``by``: list of column names to group by
    - ``cols``: list of valid column names
    - ``meta``: meta['by'] and meta['ignored'] are updated

    Returns a list of columns to group by
    '''
    colset = set(cols)
    for col in by:
        if col in colset:
            meta['by'].append(col)
        else:
            meta['ignored'].append(('_by', col))
    return meta['by']


# If ?by=col|avg is provided, this works in SQL but not in Pandas DataFrames.
# Convert into a DataFrame friendly function
_frame_functions = {
    'avg': 'mean',
    'average': 'mean',
}


def _filter_frame(data, meta, controls, args, source='select', id=[]):
    '''
    If ``source`` is ``'select'``, returns a DataFrame in which the DataFrame
    ``data`` is filtered using ``args``. Additional controls like _sort, etc are
    in ``controls``. Metadata is stored in ``meta``.

    If ``source`` is ``'update'``, filters using ``args`` but only for columns
    mentioned in ``id``. Resulting DataFrame is updated with remaining ``args``.
    Returns the updated rows.

    If ``source`` is ``'delete'``, filters using ``args`` but only for columns
    mentioned in ``id``. Deletes these rows. Returns the deleted rows.

    :arg data: dataframe
    :arg meta: dictionary of `filters`, `ignored`, `sort`, `offset`, `limit` params from kwargs
    :arg args: user arguments to filter the data
    :arg source: accepted values - `update`, `delete` for PUT, DELETE methods in FormHandler
    :arg id: list of id specific to data using which values can be updated
    '''
    original_data = data
    cols_for_update = {}
    cols_having = []
    for key, vals in args.items():
        # check if `key`` is in the `id` list -- ONLY when data is updated
        if (source in ('update', 'delete') and key in id) or (source == 'select'):
            # Parse column names, ignoring missing / unmatched columns
            col, agg, op = _filter_col(key, data.columns)
            if col is None:
                meta['ignored'].append((key, vals))
                continue
            # Process aggregated columns AFTER filtering, not before (like HAVING clause)
            # e.g. ?sales|SUM=<val> should be applied only after the column is created
            if agg is not None:
                cols_having.append((key, col + _agg_sep + agg, op, vals))
                continue
            # Apply filters
            data = _filter_frame_col(data, key, col, op, vals, meta)
        elif source == 'update':
            # Update values should only contain 1 value. 2nd onwards are ignored
            if key not in data.columns or len(vals) == 0:
                meta['ignored'].append((key, vals))
            else:
                cols_for_update[key] = vals[0]
                if len(vals) > 1:
                    meta['ignored'].append((key, vals[1:]))
        else:
            meta['ignored'].append((key, vals))
    meta['count'] = len(data)
    if source == 'delete':
        original_data.drop(data.index, inplace=True)
        return data
    elif source == 'update':
        conv = {k: v.type for k, v in data.dtypes.items()}
        for key, val in cols_for_update.items():
            original_data.loc[data.index, key] = conv[key](val)
        return data
    else:
        # Apply controls
        if '_by' in controls:
            by = _filter_groupby_columns(controls['_by'], data.columns, meta)
            # If ?_c is not specified, use 'col|sum' for all numeric columns
            # TODO: This does not support ?_c=-<col> to hide a column
            col_list = controls.get('_c', None)
            if col_list is None:
                col_list = [col + _agg_sep + 'sum' for col in data.columns      # noqa
                            if pd.api.types.is_numeric_dtype(data[col])]
            agg_cols = []
            agg_dict = AttrDict()
            for key in col_list:
                col, agg, val = _filter_col(key, data.columns)
                if agg is not None:
                    # Convert aggregation into a Pandas GroupBy agg function
                    agg = agg.lower()
                    agg = _frame_functions.get(agg, agg)
                    agg_cols.append(key)
                    if col in agg_dict:
                        agg_dict[col].append(agg)
                    else:
                        agg_dict[col] = [agg]
            if len(by) > 0:
                if not agg_cols:
                    # If no aggregation columns exist, just show groupby columns.
                    data = data.groupby(by).agg('size').reset_index()
                    data = data.iloc[:, [0]]
                else:
                    data = data.groupby(by).agg(agg_dict)
                    data.columns = agg_cols
                    data = data.reset_index()
                # Apply HAVING operators
                for key, col, op, vals in cols_having:
                    data = _filter_frame_col(data, key, col, op, vals, meta)
            else:
                row = [data[col].agg(op) for col, ops in agg_dict.items() for op in ops]
                data = pd.DataFrame([row], columns=agg_cols)
        elif '_c' in controls:
            show_cols, hide_cols = _filter_select_columns(controls['_c'], data.columns, meta)
            data = data[show_cols]
            if len(hide_cols) > 0:
                meta['ignored'].append(('_c', hide_cols))
        if '_sort' in controls:
            meta['sort'], ignore_sorts = _filter_sort_columns(controls['_sort'], data.columns)
            if len(meta['sort']) > 0:
                data = data.sort_values(by=[c[0] for c in meta['sort']],
                                        ascending=[c[1] for c in meta['sort']])
            if len(ignore_sorts) > 0:
                meta['ignored'].append(('_sort', ignore_sorts))
        if '_offset' in controls:
            try:
                offset = min(int(v) for v in controls['_offset'])
            except ValueError:
                raise ValueError('_offset not integer: %r' % controls['_offset'])
            data = data.iloc[offset:]
            meta['offset'] = offset
        if '_limit' in controls:
            try:
                limit = min(int(v) for v in controls['_limit'])
            except ValueError:
                raise ValueError('_limit not integer: %r' % controls['_limit'])
            data = data.iloc[:limit]
            meta['limit'] = limit
        return data


def _filter_db(engine, table, meta, controls, args, source='select', id=[]):
    '''

    It accepts the following parameters

    :arg sqlalchemy engine engine: constructed sqlalchemy string
    :arg database table table: table name in the mentioned database
    :arg controls: dictionary of `_sort`, `_c`, `_offset`, `_limit` params
    :arg meta: dictionary of `filters`, `ignored`, `sort`, `offset`, `limit` params from kwargs
    :arg args: dictionary of user arguments to filter the data
    :arg source: accepted values - `update`, `delete` for PUT, DELETE methods in FormHandler
    :arg id: list of keys specific to data using which values can be updated
    '''
    table = get_table(engine, table)
    cols = table.columns
    colslist = cols.keys()

    if source == 'delete':
        query = sa.delete(table)
    elif source == 'update':
        query = sa.update(table)
    else:
        query = sa.select([table])
    cols_for_update = {}
    cols_having = []
    for key, vals in args.items():
        # check if `key`` is in the `id` list -- ONLY when data is updated
        if (source in ('update', 'delete') and key in id) or (source == 'select'):
            # Parse column names, ignoring missing / unmatched columns
            col, agg, op = _filter_col(key, colslist)
            if col is None:
                meta['ignored'].append((key, vals))
                continue
            # Process aggregated columns AFTER filtering, not before (like HAVING clause)
            # e.g. ?sales|SUM=<val> should be applied only after the column is created
            if agg is not None:
                cols_having.append((key, col + _agg_sep + agg, op, vals))
                continue
            # Apply filters
            query = _filter_db_col(query, query.where, key, col, op, vals,
                                   cols[col], cols[col].type.python_type, meta)
        elif source == 'update':
            # Update values should only contain 1 value. 2nd onwards are ignored
            if key not in cols or len(vals) == 0:
                meta['ignored'].append((key, vals))
            else:
                cols_for_update[key] = vals[0]
                if len(vals) > 1:
                    meta['ignored'].append((key, vals[1:]))
        else:
            meta['ignored'].append((key, vals))
    if source == 'delete':
        res = engine.execute(query)
        return res.rowcount
    elif source == 'update':
        query = query.values(cols_for_update)
        res = engine.execute(query)
        return res.rowcount
    else:
        # Apply controls
        if '_by' in controls:
            by = _filter_groupby_columns(controls['_by'], colslist, meta)
            query = query.group_by(*by)
            # If ?_c is not specified, use 'col|sum' for all numeric columns
            # TODO: This does not support ?_c=-<col> to hide a column
            col_list = controls.get('_c', None)
            if col_list is None:
                col_list = [col + _agg_sep + 'sum' for col, column in cols.items()  # noqa
                            if column.type.python_type.__name__ in _numeric_types]
            agg_cols = AttrDict([(col, cols[col]) for col in by])   # {label: ColumnElement}
            typ = {}                                                # {label: python type}
            for key in col_list:
                col, agg, val = _filter_col(key, colslist)
                if agg is not None:
                    # Convert aggregation into SQLAlchemy query
                    agg = agg.lower()
                    typ[key] = _agg_type.get(agg, cols[col].type.python_type)
                    agg_func = getattr(sa.sql.expression.func, agg)
                    agg_cols[key] = agg_func(cols[col]).label(key)
            if not agg_cols:
                return pd.DataFrame()
            query = query.with_only_columns(agg_cols.values())
            # Apply HAVING operators
            for key, col, op, vals in cols_having:
                query = _filter_db_col(query, query.having, key, col, op, vals,
                                       agg_cols[col], typ[col], meta)
        elif '_c' in controls:
            show_cols, hide_cols = _filter_select_columns(controls['_c'], colslist, meta)
            query = query.with_only_columns([cols[col] for col in show_cols])
            if len(hide_cols) > 0:
                meta['ignored'].append(('_c', hide_cols))
            if len(show_cols) == 0:
                return pd.DataFrame()
        if '_sort' in controls:
            meta['sort'], ignore_sorts = _filter_sort_columns(
                controls['_sort'], colslist + query.columns.keys())
            for col, asc in meta['sort']:
                orderby = sa.asc if asc else sa.desc
                query = query.order_by(orderby(col))
            if len(ignore_sorts) > 0:
                meta['ignored'].append(('_sort', ignore_sorts))
        if '_offset' in controls:
            try:
                offset = min(int(v) for v in controls['_offset'])
            except ValueError:
                raise ValueError('_offset not integer: %r' % controls['_offset'])
            query = query.offset(offset)
            meta['offset'] = offset
        if '_limit' in controls:
            try:
                limit = min(int(v) for v in controls['_limit'])
            except ValueError:
                raise ValueError('_limit not integer: %r' % controls['_limit'])
            query = query.limit(limit)
            meta['limit'] = limit
        return pd.read_sql(query, engine)


_VEGA_SCRIPT = os.path.join(_FOLDER, 'download.vega.js')


def download(data, format='json', template=None, args={}, **kwargs):
    '''
    Download a DataFrame or dict of DataFrames in various formats. This is used
    by :py:class:`gramex.handlers.FormHandler`. You are **strongly** advised to
    try it before creating your own FunctionHandler.

    Usage as a FunctionHandler::

        def download_as_csv(handler):
            handler.set_header('Content-Type', 'text/csv')
            handler.set_header('Content-Disposition', 'attachment;filename=data.csv')
            return gramex.data.download(dataframe, format='csv')

    It takes the following arguments:

    :arg dataset data: A DataFrame or a dict of DataFrames
    :arg str format: Output format. Can be ``csv|json|html|xlsx|template``
    :arg file template: Path to template file for ``template`` format
    :arg dict args: dictionary of user arguments to subsitute spec
    :arg dict kwargs: Additional parameters that are passed to the relevant renderer
    :return: bytes with the download file contents

    When ``data`` is a DataFrame, this is what different ``format=`` parameters
    return:

    - ``csv`` returns a UTF-8-BOM encoded CSV file of the dataframe
    - ``xlsx`` returns an Excel file with 1 sheet named ``data``. kwargs are
      passed to ``.to_excel(index=False)``
    - ``html`` returns a HTML file with a single table. kwargs are passed to
      ``.to_html(index=False)``
    - ``json`` returns a JSON file. kwargs are passed to
      ``.to_json(orient='records', force_ascii=True)``.
    - ``template`` returns a Tornado template rendered file. The template
      receives ``data`` as ``data`` and any additional kwargs.
    - ``pptx`` returns a PPTX generated by pptgen
    - ``seaborn`` or ``sns`` returns a Seaborn generated chart
    - ``vega`` returns JavaScript that renders a Vega chart

    When ``data`` is a dict of DataFrames, the following additionally happens:

    - ``format='csv'`` renders all DataFrames one below the other, adding the
      key as heading
    - ``format='xlsx'`` renders each DataFrame on a sheet whose name is the key
    - ``format='html'`` renders tables below one another with the key as heading
    - ``format='json'`` renders as a dict of DataFrame JSONs
    - ``format='template'`` sends ``data`` and all ``kwargs`` as passed to the
      template
    - ``format='pptx'`` passes ``data`` as a dict of datasets to pptgen
    - ``format='vega'`` passes ``data`` as a dict of datasets to Vega

    You need to set the MIME types on the handler yourself. Recommended MIME
    types are in gramex.yaml under handler.FormHandler.
    '''
    if isinstance(data, dict):
        for key, val in data.items():
            if not isinstance(val, pd.DataFrame):
                raise ValueError('download({"%s": %r}) invalid type' % (key, type(val)))
        if not len(data):
            raise ValueError('download() data requires at least 1 DataFrame')
        multiple = True
    elif not isinstance(data, pd.DataFrame):
        raise ValueError('download(%r) invalid type' % type(data))
    else:
        data = {'data': data}
        multiple = False

    def kw(**conf):
        return merge(kwargs, conf, mode='setdefault')

    if format == 'csv':
        # csv.writer requires BytesIO in PY2 and StringIO in PY3.
        # I can't see an elegant way out of this other than writing code for each.
        out = io.StringIO()
        kw(index=False)
        for index, (key, val) in enumerate(data.items()):
            if index > 0:
                out.write('\n')
            if multiple:
                out.write(key + '\n')
            val.to_csv(out, **kwargs)
        result = out.getvalue()
        # utf-8-sig encoding returns the result with a UTF-8 BOM. Easier to open in Excel
        return result.encode('utf-8-sig') if result.strip() else result.encode('utf-8')
    elif format == 'template':
        return gramex.cache.open(template, 'template').generate(
            data=data if multiple else data['data'], **kwargs)
    elif format == 'html':
        out = io.StringIO()
        kw(index=False)
        for key, val in data.items():
            if multiple:
                out.write('<h1>%s</h1>' % key)
            val.to_html(out, **kwargs)
        return out.getvalue().encode('utf-8')
    elif format in {'xlsx', 'xls'}:
        out = io.BytesIO()
        kw(index=False)
        # TODO: Create and use a FrameWriter for formatting
        with pd.ExcelWriter(out, engine='xlsxwriter') as writer:
            for key, val in data.items():
                val.to_excel(writer, sheet_name=key, **kwargs)
        return out.getvalue()
    elif format in {'pptx', 'ppt'}:
        from gramex.pptgen import pptgen    # noqa
        out = io.BytesIO()
        pptgen(target=out, data=data, **kwargs)
        return out.getvalue()
    elif format in {'seaborn', 'sns'}:
        kw = AttrDict()
        defaults = {'chart': 'barplot', 'ext': 'png', 'data': 'data', 'dpi': 96,
                    'width': 640, 'height': 480}
        for key, default in defaults.items():
            kw[key] = kwargs.pop(key, default)
        import matplotlib
        matplotlib.use('Agg')       # Before importing seaborn, set a headless backend
        import seaborn as sns
        plot = getattr(sns, kw.chart)(data=data.get(kw.data), **kwargs)
        out = io.BytesIO()
        fig = plot.figure if hasattr(plot, 'figure') else plot.fig
        for k in ['dpi', 'width', 'height']:
            kw[k] = float(kw[k])
        fig.set_size_inches(kw.width / kw.dpi, kw.height / kw.dpi)
        fig.savefig(out, format=kw.ext, dpi=kw.dpi)
        fig.clear()
        return out.getvalue()
    elif format in {'vega', 'vega-lite', 'vegam'}:
        kwargs = kw(orient='records', force_ascii=True)
        spec = kwargs.pop('spec', {})
        kwargs.pop('handler', None)
        out = io.BytesIO()
        # conf = {..., spec: {..., data: __DATA__}}
        if isinstance(spec.get('data'), (dict, list)) or 'fromjson' in spec:
            # support only one dataset
            values = list(data.values())
            out.write(values[0].to_json(**kwargs).encode('utf-8'))
            out = out.getvalue()
        else:
            spec['data'] = '__DATA__'
            for index, (key, val) in enumerate(data.items()):
                out.write(b',{"name":' if index > 0 else b'{"name":')
                out.write(json_encode(key).encode('utf-8'))
                out.write(b',"values":')
                out.write(val.to_json(**kwargs).encode('utf-8'))
                out.write(b'}')
            out = out.getvalue()
            if format == 'vega':
                out = b'[' + out + b']'
        kwargs['spec'], _ = _replace('', args, spec)
        conf = json.dumps(kwargs, ensure_ascii=True, separators=(',', ':'), indent=None)
        conf = conf.encode('utf-8').replace(b'"__DATA__"', out)
        script = gramex.cache.open(_VEGA_SCRIPT, 'bin')
        return script.replace(b'/*{conf}*/', conf)
    else:
        out = io.BytesIO()
        kwargs = kw(orient='records', force_ascii=True)
        if multiple:
            out.write(b'{')
            for index, (key, val) in enumerate(data.items()):
                if index > 0:
                    out.write(b',')
                out.write(json_encode(key).encode('utf-8'))
                out.write(b':')
                out.write(val.to_json(**kwargs).encode('utf-8'))
            out.write(b'}')
        else:
            out.write(data['data'].to_json(**kwargs).encode('utf-8'))
        return out.getvalue()


def dirstat(url, timeout=10, **kwargs):
    '''
    Return a DataFrame with the list of all files & directories under the url.

    It accepts the following parameters:

    :arg str url: path to a directory, or a URL like ``dir:///c:/path/``,
        ``dir:////root/dir/``. Raises ``OSError`` if url points to a missing
        location or is not a directory.
    :arg int timeout: max seconds to wait. ``None`` to wait forever. (default: 10)
    :return: a DataFrame with columns:
        - ``type``: extension with a ``.`` prefix -- or ``dir``
        - ``dir``: directory path to the file relative to the URL
        - ``name``: file name (including extension)
        - ``path``: full path to file or dir. This equals url / dir / name
        - ``size``: file size
        - ``mtime``: last modified time in seconds since epoch
        - ``level``: path depth (i.e. the number of paths in dir)
    '''
    try:
        url = sa.engine.url.make_url(url)
        target = url.database
    except sa.exc.ArgumentError:
        target = url
    if not os.path.isdir(target):
        raise OSError('dirstat: %s is not a directory' % target)
    target = os.path.normpath(target)
    result = []
    start_time = time.time()
    for dirpath, dirnames, filenames in os.walk(target):
        if timeout and time.time() - start_time > timeout:
            app_log.debug('dirstat: %s timeout (%.1fs)', url, timeout)
            break
        for name in dirnames:
            path = os.path.join(dirpath, name)
            stat = os.stat(path)
            dirname = dirpath.replace(target, '').replace(os.sep, '/') + '/'
            result.append({
                'path': path, 'dir': dirname, 'name': name, 'type': 'dir',
                'size': stat.st_size, 'mtime': stat.st_mtime, 'level': dirname.count('/'),
            })
        for name in filenames:
            path = os.path.join(dirpath, name)
            stat = os.stat(path)
            dirname = dirpath.replace(target, '').replace(os.sep, '/') + '/'
            result.append({
                'path': path, 'dir': dirname, 'name': name, 'type': os.path.splitext(name)[-1],
                'size': stat.st_size, 'mtime': stat.st_mtime, 'level': dirname.count('/'),
            })
    return pd.DataFrame(result)


def filtercols(url, args={}, meta={}, engine=None, ext=None,
               query=None, queryfile=None, transform=None, transform_kwargs={}, **kwargs):
    '''
    Filter data and extract unique values of each column using URL query parameters.
    Typical usage::

        filtered = gramex.data.filtercols(dataframe, args=handler.args)
        filtered = gramex.data.filtercols('file.csv', args=handler.args)
        filtered = gramex.data.filtercols('mysql://server/db', table='table', args=handler.args)

    It accepts the following parameters:

    :arg source url: Pandas DataFrame, sqlalchemy URL, directory or file name,
        `.format``-ed using ``args``.
    :arg dict args: URL query parameters as a dict of lists. Pass handler.args or parse_qs results
    :arg dict meta: this dict is updated with metadata during the course of filtering
    :arg str engine: over-rides the auto-detected engine. Can be 'dataframe', 'file',
        'http', 'https', 'sqlalchemy', 'dir'
    :arg str ext: file extension (if url is a file). Defaults to url extension
    :arg str query: optional SQL query to execute (if url is a database),
        ``.format``-ed using ``args`` and supports SQLAlchemy SQL parameters.
        Loads entire result in memory before filtering.
    :arg str queryfile: optional SQL query file to execute (if url is a database).
        Same as specifying the ``query:`` in a file. Overrides ``query:``
    :arg function transform: optional in-memory transform of source data. Takes
        the result of gramex.cache.open or gramex.cache.query. Must return a
        DataFrame. Applied to both file and SQLAlchemy urls.
    :arg dict transform_kwargs: optional keyword arguments to be passed to the
        transform function -- apart from data
    :arg dict kwargs: Additional parameters are passed to
        :py:func:`gramex.cache.open` or ``sqlalchemy.create_engine``
    :return: a filtered DataFrame

    Remaining kwargs are passed to :py:func:`gramex.cache.open` if ``url`` is a file, or
    ``sqlalchemy.create_engine`` if ``url`` is a SQLAlchemy URL.

    If this is used in a handler as::

        filtered = gramex.data.filtercols(dataframe, args=handler.args)

    ... then calling the handler with ``?_c=state&_c=district`` returns all unique values
     in columns of ``dataframe`` where columns are state and district.

    Column filter supports like this:

    - ``?_c=y&x`` returns df with unique values of y where x is not null
    - ``?_c=y&x=val`` returns df with unique values of y where x == val
    - ``?_c=y&y=val`` returns df with unique values of y, ignores filter y == val
    - ``?_c=y&x>=val`` returns df with unique values of y where x > val
    - ``?_c=x&_c=y&x=val`` returns df with unique values of x ignoring filter x == val
      and returns unique values of y where x == val

    Arguments are converted to the type of the column before comparing. If this
    fails, it raises a ValueError.

    These URL query parameters control the output:

    - ``?_sort=col`` sorts column col in ascending order. ``?_sort=-col`` sorts
      in descending order.
    - ``?_limit=100`` limits the result to 100 rows
    - ``?_offset=100`` starts showing the result from row 100. Default: 0
    - ``?_c=x&_c=y`` returns only columns ``[x, y]``. ``?_c=-col`` drops col.

    If a column name matches one of the above, you cannot filter by that column.
    Avoid column names beginning with _.

    To get additional information about the filtering, use::

        meta = {}      # Create a variable which will be filled with more info
        filtered = gramex.data.filter(data, meta=meta, **handler.args)

    The ``meta`` variable is populated with the following keys:

    - ``filters``: Applied filters as ``[(col, op, val), ...]``
    - ``ignored``: Ignored filters as ``[(col, vals), ('_sort', cols), ...]``
    - ``excluded``: Excluded columns as ``[col, ...]``
    - ``sort``: Sorted columns as ``[(col, True), ...]``. The second parameter is ``ascending=``
    - ``offset``: Offset as integer. Defaults to 0
    - ``limit``: Limit as integer - ``100`` if limit is not applied
    - ``count``: Total number of rows, if available

    These variables may be useful to show additional information about the
    filtered data.
    '''
    # Auto-detect engine.
    if engine is None:
        engine = get_engine(url)
    result = {}
    limit = args.get('_limit', [100])
    try:
        limit = min(int(v) for v in limit)
    except ValueError:
        raise ValueError('_limit not integer: %r' % limit)
    for col in args.get('_c', []):
        # col_args takes _sort, _c and all filters from args
        col_args = {}
        for key, value in args.items():
            if key in ['_sort']:
                col_args[key] = value
            # Ignore any filters on the column we are currently processing
            if not key.startswith('_') and key != col:
                col_args[key] = value
        col_args['_by'] = [col]
        col_args['_c'] = []
        col_args['_limit'] = [limit]
        result[col] = gramex.data.filter(url, args=col_args, **kwargs)
    return result


def alter(url: str, table: str, columns: dict = None, **kwargs):
    '''
    Create or alter a table with columns specified::

        gramex.data.alter(url, table, columns={
            'id': {'type': 'int', 'primary_key': True, 'autoincrement': True},
            'email': {'nullable': True, 'default': 'none'},
            'age': {'type': 'float', 'nullable': False, 'default': 18},
        })

    It accepts the following parameters:

    :arg str url: sqlalchemy URL
    :arg str table: table name
    :arg dict columns: column names, with values are SQL types, or dicts with keys:
        - ``type`` (str), e.g. ``"VARCHAR(10)"``
        - ``default`` (str/int/float/bool), e.g. ``"none@example.org"``
        - ``nullable`` (bool), e.g. ``False``
        - ``primary_key`` (bool), e.g. ``True`` -- used only when creating new tables
        - ``autoincrement`` (bool), e.g. ``True`` -- used only when creating new tables
    :return: sqlalchemy engine

    Other kwargs are passed to ``sqlalchemy.create_engine()``.

    If the table exists, any new columns are added. Existing columns are unchanged.

    If the table does not exist, the table is created with the specified columns.

    Note: ``primary_key`` and ``autoincrement`` don't work on existing tables because:
        - SQLite disallows PRIMARY KEY with ALTER. https://stackoverflow.com/a/1120030/100904
        - AUTO_INCREMENT doesn't work without PRIMARY KEY in MySQL
    '''
    engine = create_engine(url, **kwargs)
    if columns is None:
        return engine
    try:
        db_table = get_table(engine, table)
    except sa.exc.NoSuchTableError:
        # If the table's not in the DB, create it
        cols = []
        for name, row in columns.items():
            row = dict({'type': row} if isinstance(row, str) else row, name=name)
            col_type = row.get('type', 'text')
            if isinstance(col_type, str):
                # Use eval() to handle direct types like INTEGER *and* expressions like VARCHAR(3)
                # eval() is safe here since `col_type` is written by app developer
                row['type'] = eval(col_type.upper(), vars(sa.types))    # nosec: frozen input
            row['type_'] = row.pop('type')
            if 'default' in row:
                row['server_default'] = str(row.pop('default'))
            cols.append(sa.Column(**row))
        sa.Table(table, _METADATA_CACHE[engine], *cols).create(engine)
    else:
        quote = engine.dialect.identifier_preparer.quote_identifier
        # If the table's already in the DB, add new columns. We can't change column types
        with engine.connect() as conn:
            with conn.begin():
                for name, row in columns.items():
                    if name in db_table.columns:
                        continue
                    row = {'type': row} if isinstance(row, str) else row
                    col_type = row.get('type', 'text')
                    constraints = []
                    if 'nullable' in row:
                        constraints.append('' if row['nullable'] else 'NOT NULL')
                    if 'default' in row:
                        # repr() converts int, float properly,
                        #   str into 'str' with single quotes (which is the MySQL standard)
                        #   TODO: datetime and other types will fail
                        constraints += ['DEFAULT', repr(row['default'])]
                    # This syntax works on DB2, MySQL, Oracle, PostgreSQL, SQLite
                    conn.execute(
                        f'ALTER TABLE {quote(table)} '
                        f'ADD COLUMN {quote(name)} {col_type} {" ".join(constraints)}')
        # Refresh table metadata after altering
        get_table(engine, table, extend_existing=True)
    return engine


# NoSQL Operations
# ----------------------------------------

def _type_conversion(param_list, operations=None):
    try:
        converted = []
        if operations == '<' or operations == '<=':
            converted = min(float(v) for v in param_list)
        if operations == '>' or operations == '>=':
            converted = max(float(v) for v in param_list)
        return converted
    except ValueError:
        raise ValueError('Value is not integer: %r' % param_list)


_mongodb_op_map = {
    '<': '$lt',
    '<~': '$lte',
    '>': '$gt',
    '>~': '$gte',
    '': '$in',
    '!': '$nin'
}


def _filter_mongodb_col(col, op, vals, results, object_keys=[]):
    from dateutil.parser import parse

    if not results:
        return

    if op in ['', '!']:
        convert = type(results[0][col])

        if convert == datetime:
            convert = parse

        if convert == bool:
            for index, val in enumerate(vals):
                vals[index] = 0 if val in ['0', 'false', 'False'] else 1

        return {col: {_mongodb_op_map[op]: [convert(val) for val in vals]}}
    elif op in ['>', '>~', '<', '<~']:
        convert = type(results[0][col])

        if convert == datetime:
            convert = parse

        vals = [convert(val) for val in vals if val]

        if op == '>':
            return {col: {_mongodb_op_map[op]: max(vals)}}
        elif op == '<':
            return {col: {_mongodb_op_map[op]: min(vals)}}
        elif op == '>~':
            return {col: {_mongodb_op_map[op]: max(vals)}}
        elif op == '<~':
            return {col: {_mongodb_op_map[op]: min(vals)}}
    elif op == '!~':
        return {col: {"$not": {"$regex": '|'.join(vals), "$options": 'i'}}}
    elif op == '~':
        return {col: {"$regex": '|'.join(vals), "$options": 'i'}}
    elif col and op in _mongodb_op_map.keys():
        # TODO: Improve the numpy to Python type
        convert = type(results[0][col])
        return {col: {_mongodb_op_map[op]: convert(val)} for val in vals}


def _mongodb_query(args, meta_cols, results=None, **kwargs):
    # Convert a query like x>=3&x>=4&x>=5 into
    # {"$or": [{x: {$gt: 3}}, {x: {$gt: 4}}, {x: $gt: 5}]}
    # TODO: ?_id= is not working
    import bson

    object_keys = []
    if results:
        for k, v in results[0].items():
            if type(v) == bson.objectid.ObjectId:
                object_keys.append(k)

    conditions = []
    for key, vals in args.items():
        col, agg, op = _filter_col(key, meta_cols)
        if col:
            conditions.append(_filter_mongodb_col(col, op, vals, results, object_keys=object_keys))
        # TODO: add meta['ignored']
    return {'$and': conditions} if len(conditions) > 1 else conditions[0] if conditions else {}


def _controls_default(table, query=None, controls=None, meta_cols=None):
    '''Get the controls like, _c, _sort, _offset, _limit'''

    if '_c' in controls:
        _projection = dict()
        # _projection = {'field': 1, 'field1': -1}
        for c in controls['_c']:
            _projection[c] = 1
        cursor = table.find(query, _projection)
    else:
        cursor = table.find(query)

    if '_sort' in controls:
        sort, ignore_sorts = _filter_sort_columns(controls['_sort'], meta_cols)
        _sort = {key: (+1 if val else -1) for key, val in dict(sort).items()}

        # sort, [('field1', 1), ('field2', -1)]
        cursor = cursor.sort(list(_sort.items()))

    if '_offset' in controls:
        cursor = cursor.skip(int(controls['_offset'][0]))

    if '_limit' in controls:
        cursor = cursor.limit(int(controls['_limit'][0]))

    return cursor


def _mongodb_collection(url, database, collection, **kwargs):
    import pymongo

    # Create MongoClient
    create_kwargs = {key: val for key, val in kwargs.items() if key in
                     {'port', 'document_class', 'tz_aware', 'connect'}}
    client = create_engine(url, create=pymongo.MongoClient, **create_kwargs)
    db = client[database]
    return db[collection]


def _mongodb_json(obj):
    '''Parse val in keys ending with . as JSON ({"key.": val}), but retain other keys'''
    result = {}
    for key, val in obj.items():
        if key.endswith('.'):
            result[key[:-1]] = json.loads(val)
        else:
            result[key] = val
    return result


def _filter_mongodb(url, controls, args, database=None, collection=None, query=None, **kwargs):
    '''TODO: Document function and usage'''
    table = _mongodb_collection(url, database, collection, **kwargs)

    results = table.find().limit(100)
    meta_cols = pd.DataFrame(list(copy.deepcopy(results)))
    if query is not None:
        query = dict(query)
    else:
        query = _mongodb_query(args, meta_cols, results=results)
    cursor = _controls_default(table, query=query, controls=controls, meta_cols=meta_cols)
    data = pd.DataFrame(list(cursor))
    # Convert Object IDs into strings to allow JSON conversion
    if len(data) > 0:
        import bson
        for col, val in data.iloc[0].iteritems():
            if type(val) in {bson.objectid.ObjectId}:
                data[col] = data[col].map(str)

    return data


def _delete_mongodb(url, controls, args, meta=None, database=None, collection=None, query=None,
                    **kwargs):
    table = _mongodb_collection(url, database, collection, **kwargs)
    results = table.find().limit(100)
    meta_cols = pd.DataFrame(list(table.find().limit(100)))
    query = _mongodb_query(args, meta_cols, results=results)
    result = table.delete_many(query)
    return result.deleted_count


def _update_mongodb(url, controls, args, meta=None, database=None, collection=None, query=None,
                    id=[], **kwargs):
    table = _mongodb_collection(url, database, collection, **kwargs)
    results = table.find().limit(100)
    query = _mongodb_query(args, id, results=results)

    values = {key: val[0] for key, val in dict(args).items() if key not in id}
<<<<<<< HEAD

    for key, val in values.items():
        convert = type(results[0][key])

        if convert == datetime:
            convert = parse

        if convert == bool:
            values[key] = 0 if val in ['0', 'false', 'False'] else 1

        values[key] = convert(values[key])

=======
>>>>>>> 2f9800d1
    result = table.update_many(query, {'$set': _mongodb_json(values)})
    return result.modified_count


def _insert_mongodb(url, rows, meta=None, database=None, collection=None, **kwargs):
    table = _mongodb_collection(url, database, collection, **kwargs)
    result = table.insert_many([_mongodb_json(row) for row in rows.to_dict(orient='records')])
    meta['inserted'] = [{'id': str(id) for id in result.inserted_ids}]
    return len(result.inserted_ids)


def _get_influxdb_schema(client, bucket):
    imports = 'import "influxdata/influxdb/schema"\n'
    meas = client.query_api().query(
        imports + f'schema.measurements(bucket: "{bucket}")'
    )[0]
    tags = client.query_api().query(imports + f'schema.tagKeys(bucket: "{bucket}")')[0]
    tags = [r.get_value() for r in tags.records]
    tags = [r for r in tags if not r.startswith("_")]
    fields = client.query_api().query(
        imports + f'schema.fieldKeys(bucket: "{bucket}")'
    )[0]
    return {
        "_measurement": [r.get_value() for r in meas.records],
        "_tags": tags,
        "_fields": [r.get_value() for r in fields.records]
    }


_influxdb_op_map = {"<~": "<=", ">~": ">=", "!": "!=", "": "=="}


def _influxdb_offset_limit(controls):
    offset = controls.pop("_offset", ["-30d"])[0]
    limit = controls.pop("_limit", [False])[0]
    offset = f"start: {offset}"
    if isinstance(limit, str) and not limit.isdigit():
        offset += f", stop: {limit}"
        limit = False

    return offset, limit


def _filter_influxdb(url, controls, args, org=None, bucket=None, query=None, **kwargs):
    args.pop("bucket")
    with _influxdb_client(url, org=org, **kwargs) as db:
        schema = _get_influxdb_schema(db, bucket)
        cols = schema["_fields"] + schema["_tags"] + schema["_measurement"]
        q = db.query_api()
        offset, limit = _influxdb_offset_limit(controls)
        query = f'from(bucket: "{bucket}")|>range({offset})\n'

        filters = []
        wheres = []
        to_drop = []
        for col in controls.pop("_c", []):
            if col.startswith("-"):
                if col[1:] in schema["_fields"]:
                    wheres.append(f'r._field != "{col[1:]}"')
                else:
                    to_drop.append(col[1:])
            elif col in schema["_fields"]:
                col, agg, op = _filter_col(col, cols)
                op = _influxdb_op_map.get(op, op)
                wheres.append(f'r._field {op} "{col}"')
        if len(wheres):
            wheres = " or ".join(wheres)
            filters.append(f"|> filter(fn: (r) => {wheres})")
        for key, vals in args.items():
            col, agg, op = _filter_col(key, cols)
            op = _influxdb_op_map.get(op, op)
            if col in schema["_fields"]:
                where = " or ".join([f'r._field == "{col}" and r._value {op} {v}' for v in vals])
            else:
                where = " or ".join([f'r["{col}"] {op} "{v}"' for v in vals])
            filters.append(f"|> filter(fn: (r) => {where})")
        query += "\n".join(filters)
        if to_drop:
            to_drop = ",".join([f'"{k}"' for k in to_drop])
            query += f"\n|> drop(columns: [{to_drop}])"

        if limit:
            query += f"|> tail(n: {limit})\n"

        app_log.debug("Running InfluxDB query: \n" + query)

        df = q.query_data_frame(query)
    return df.drop(["result", "table"], axis=1, errors="ignore")


def _delete_influxdb(url, controls, args, org=None, bucket=None, **kwargs):
    with _influxdb_client(url, org=org, **kwargs) as db:
        schema = _get_influxdb_schema(db, bucket)
        start = args.pop('_time>', ['0'])[0]
        stop = args.pop('_time<', ['99999999999'])[0]
        measurement = args.pop('_measurement', schema['_measurement'])[0]
        predicate = f'_measurement="{measurement}"'
        tags = [(k, v[0]) for k, v in args.items() if k in schema['_tags']]
        if tags:
            tag_predicate = " OR ".join([f'{k}="{v}"' for k, v in tags])
            predicate += ' AND ' + f'({tag_predicate})'
        db.delete_api().delete(start, stop, predicate, bucket, org)
    # InfluxDB Python client doesn't return anything on DELETE, we return a mock number here.
    return 0


def _influxdb_client(url, token, org, debug=None, timeout=60_000, enable_gzip=False,
                     default_tags=None, **kwargs):
    from influxdb_client import InfluxDBClient

    url = re.sub(r"^influxdb:", "", url)
    return InfluxDBClient(
        url, token, org=org, debug=debug, enable_gzip=enable_gzip, default_tags=default_tags,
        timeout=timeout
    )


def _timestamp_df(df, index_col="_time"):
    from tzlocal import get_localzone
    now = datetime.now(get_localzone())
    if index_col not in df:
        df[index_col] = [now] * len(df)
    else:
        df[index_col] = pd.to_datetime(df[index_col], errors="coerce")
        df[index_col].fillna(value=now, inplace=True)
    return df.set_index(index_col)


def _get_ts_points(df, measurement, tags):
    from influxdb_client import Point

    points = []
    tags = df[tags]
    fields = df.drop(tags, axis=1)
    for (t, field), (_, tag) in zip(fields.astype(float).iterrows(), tags.iterrows()):
        p = Point(measurement).time(t)
        [p.tag(t, tval) for t, tval in tag.to_dict().items()]
        [p.field(f, fval) for f, fval in field.to_dict().items()]
        points.append(p)
    return points


def _insert_influxdb(url, rows, meta, args, bucket, **kwargs):
    measurement = rows.pop("measurement").unique()[0]
    tags = (
        rows.pop("tags").dropna().drop_duplicates().tolist() if "tags" in rows else []
    )
    # Ensure that the index is timestamped
    rows = _timestamp_df(rows)

    # Ensure that all columns except tags are floats
    field_columns = [c for c in rows if c not in tags]
    rows[field_columns] = rows[field_columns].astype(float)
    from influxdb_client.client.write_api import ASYNCHRONOUS, WriteOptions

    with _influxdb_client(url, **kwargs) as db:
        with db.write_api(
            write_options=WriteOptions(
                ASYNCHRONOUS, batch_size=50_000, flush_interval=10_000
            )
        ) as client:
            client.write(
                bucket=bucket,
                org=db.org,
                record=rows,
                data_frame_measurement_name=measurement,
                data_frame_tag_columns=tags,
            )
    meta["inserted"] = [{"id": ix} for ix, _ in rows.iterrows()]
    return len(rows)


# add test case for inserting nested value ?parent.={child:value}
#   curl --globoff -I -X POST 'http://127.0.0.1:9988/?x.={"2":3}&y.={"true":true}&Name=abcd'
# add test case for updating nested value ?parent.child.={key:value}
#   curl --globoff -I -X PUT 'http://127.0.0.1:9988/?x.2=4&y.true.=[2,3]&Name=abcd'
# add test case for nested document query ?parent.child=value
plugins["mongodb"] = {
    "filter": _filter_mongodb,
    "delete": _delete_mongodb,
    "insert": _insert_mongodb,
    "update": _update_mongodb,
}
plugins["influxdb"] = {
    "filter": _filter_influxdb,
    "delete": _delete_influxdb,
    "insert": _insert_influxdb,
    "update": _insert_influxdb,
}<|MERGE_RESOLUTION|>--- conflicted
+++ resolved
@@ -1540,12 +1540,13 @@
 
 def _update_mongodb(url, controls, args, meta=None, database=None, collection=None, query=None,
                     id=[], **kwargs):
+    from dateutil.parser import parse
+
     table = _mongodb_collection(url, database, collection, **kwargs)
     results = table.find().limit(100)
     query = _mongodb_query(args, id, results=results)
 
     values = {key: val[0] for key, val in dict(args).items() if key not in id}
-<<<<<<< HEAD
 
     for key, val in values.items():
         convert = type(results[0][key])
@@ -1558,8 +1559,6 @@
 
         values[key] = convert(values[key])
 
-=======
->>>>>>> 2f9800d1
     result = table.update_many(query, {'$set': _mongodb_json(values)})
     return result.modified_count
 
