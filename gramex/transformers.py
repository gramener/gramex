import os.path as op
from typing import List

import pandas as pd
import spacy
import transformers as trf

from datasets import Dataset, load_metric
from gramex.config import app_log
from gramex import cache
from sklearn.metrics import roc_auc_score


<<<<<<< HEAD
DEFAULT_MODEL = DEFAULT_TOKENIZER = "distilbert-base-uncased-finetuned-sst-2-english"
_CACHE = {}
=======
def biluo2iob(tags: List[str]) -> List[str]:
    """Convert BILOU tags to IOB tags.

    spaCy insists on BILOU tags, but most transformers models use IOB tags.

    Parameters
    ----------
    tags : list
        List of BILOU tags

    Returns
    -------
    list
        List of IOB tags.

    Example
    -------
    >>> #      "Joe       R       Biden    is   President of  the  United   States   ."
    >>> tags = ['B-PER', 'I-PER', 'L-PER', 'O', 'U-PER', 'O', 'O', 'B-LOC', 'L-LOC', 'O']
    >>> biluo2iob(tags)
    ['B-PER', 'I-PER', 'I-PER', 'O', 'B-PER', 'O', 'O', 'B-LOC', 'I-LOC', 'O']
    """
    # Replace L
    tags = [t.replace("L-", "I-") for t in tags]
    # Replace U
    tags = [t.replace("U-", "B-") for t in tags]
    return tags


def offsets2iob(text: spacy.tokens.Doc, entities: List[dict]) -> List[str]:
    """Convert named entity offsets to a sequence of IOB tags.

    Parameters
    ----------
    text : spacy.tokens.Doc
        spaCy document of the original text
    entities : list
        Named entities present in the document as a list of dicts.
        Each dict represents one named entity and must contain three keys:
        1. "start": the start offset of the entity
        2. "end": the end offset of the entity
        3. "label": the label of the entity

    Returns
    -------
    list
        A list of IOB tags for the document.

    Example
    -------
    >>> import spacy
    >>> nlp = load('en')
    >>> doc = nlp('Narendra Modi is the PM of India.')
    >>> entities = [{'start': 0, 'end': 13, 'label': 'PER'},
    ...             {'start': 27, 'end': 32, 'label': 'LOC'}]
    >>> offsets2iob(doc, entities)
    ['B-PER', 'I-PER', 'O', 'O', 'O', 'O', 'B-LOC', 'O']
    """
    entities = [(ent["start"], ent["end"], ent["label"]) for ent in entities]
    tags = spacy.training.offsets_to_biluo_tags(text, entities)
    return biluo2iob(tags)


def tokenize_and_align_labels(examples, tokenizer):
    tokenized_inputs = tokenizer(
        examples["text"], truncation=True, is_split_into_words=True
    )

    labels = []
    for i, label in enumerate(examples["ner_tags"]):
        word_ids = tokenized_inputs.word_ids(
            batch_index=i
        )  # Map tokens to their respective word.
        previous_word_idx = None
        label_ids = []
        for word_idx in word_ids:  # Set the special tokens to -100.
            if word_idx is None:
                label_ids.append(-100)
            elif (
                word_idx != previous_word_idx
            ):  # Only label the first token of a given word.
                label_ids.append(label[word_idx])
            else:
                label_ids.append(-100)
            previous_word_idx = word_idx
        labels.append(label_ids)

    tokenized_inputs["labels"] = labels
    return tokenized_inputs
>>>>>>> ca7aa542


def load_pretrained(klass, path, default, **kwargs):
    if op.isdir(path):
        try:
            app_log.info(f"Attempting to load {klass.__name__} from {path}")
            model = cache.open(path, klass.from_pretrained, **kwargs)
        except:  # NOQA: E722
            app_log.info(f"Falling back to default {klass.__name__}: {default}.")
            model = cache.open(default, klass.from_pretrained, **kwargs)
    else:
        app_log.info(f"{path} not found on disk; loading default...")
        key = klass.__name__ + default
        if key in _CACHE:
            model = _CACHE[key]
        else:
            model = _CACHE[key] = klass.from_pretrained(default, **kwargs)
    return model


class BaseTransformer(object):
    def __init__(self, model=None, tokenizer=None, **kwargs):
        if model is None:
            model = self.DEFAULT_MODEL
        if tokenizer is None:
            tokenizer = self.DEFAULT_TOKENIZER
        self._model = model
        self._tokenizer = tokenizer
        self.model = load_pretrained(self.AUTO_CLASS, model, self.DEFAULT_MODEL)
        self.tokenizer = load_pretrained(
            trf.AutoTokenizer, tokenizer, self.DEFAULT_TOKENIZER
        )
        self.pipeline_kwargs = kwargs
        self.pipeline = trf.pipeline(
            self.task, model=self.model, tokenizer=self.tokenizer, **kwargs
        )

    def post_train(self, model_path):
        """Move the model to the CPU, save it with the tokenizer, recreate the pipeline."""
        self.model.to("cpu")
        self.model.save_pretrained(op.join(model_path, "model"))
        self.tokenizer.save_pretrained(op.join(model_path, "tokenizer"))
        self.pipeline = trf.pipeline(
            self.task,
            model=self.model,
            tokenizer=self.tokenizer,
            **self.pipeline_kwargs,
        )


class SentimentAnalysis(BaseTransformer):
    task = "sentiment-analysis"
    DEFAULT_MODEL = (
        DEFAULT_TOKENIZER
    ) = "distilbert-base-uncased-finetuned-sst-2-english"
    AUTO_CLASS = trf.AutoModelForSequenceClassification

    @property
    def labels(self):
        return self.model.config.label2id.keys()

    def fit(self, text, labels, model_path, **kwargs):
        if pd.api.types.is_object_dtype(labels):
            labels = labels.map(self.model.config.label2id.get)
        ds = Dataset.from_dict({"text": text, "label": labels})
        tokenized = ds.map(
            lambda x: self.tokenizer(x["text"], padding="max_length", truncation=True),
            batched=True,
        )
        train_args = trf.TrainingArguments(save_strategy="no", output_dir=model_path)
        trainer = trf.Trainer(
            model=self.model, train_dataset=tokenized, args=train_args
        )
        trainer.train()
        self.post_train(model_path)

    def predict(self, text, **kwargs):
        text = text.tolist()
        predictions = self.pipeline(text)
        return [{"text": t, "label": p["label"]} for t, p in zip(text, predictions)]

    def score(self, X, y_true, **kwargs):
        y_true = [self.model.config.label2id[x] for x in y_true]
        y_pred = [p["label"] for p in self.predict(X.squeeze("columns"))]
        y_pred = [self.model.config.label2id[x] for x in y_pred]
<<<<<<< HEAD
        try:
            score = roc_auc_score(y_true, y_pred)
        # Can't find roc_auc_scores for single samples, or when only one class is present.
        except ValueError:
            score = 0
        return score
=======
        return roc_auc_score(y_true, y_pred)


class NER(BaseTransformer):
    task = "ner"
    DEFAULT_TOKENIZER = (
        DEFAULT_MODEL
    ) = "dbmdz/bert-large-cased-finetuned-conll03-english"
    AUTO_CLASS = trf.AutoModelForTokenClassification

    def __init__(self, model=None, tokenizer=None, **kwargs):
        self.nlp = spacy.blank("en")
        super(NER, self).__init__(
            model=model, tokenizer=tokenizer, aggregation_strategy="first", **kwargs
        )

    @property
    def labels(self):
        return set([k.split("-")[-1] for k in self.model.config.label2id])

    def predict(self, text, **kwargs):
        text = text.tolist()
        return self.pipeline(text)

    def score(self, X, y_true, **kwargs):
        try:
            metric = load_metric("seqeval")
        except ImportError:
            app_log.error("Could not load the seqeval metric. Scoring not supported.")
            return 0
        # Get references and predictions
        X = X.squeeze("columns")
        predictions = self.predict(X)
        for pred in predictions:
            for ent in pred:
                ent.update({"label": ent.pop("entity_group")})
        preds = []
        refs = []
        for doc, pred, ref in zip(self.nlp.pipe(X.tolist()), predictions, y_true):
            preds.append(offsets2iob(doc, pred))
            refs.append(offsets2iob(doc, ref))
        metrics = metric.compute(references=refs, predictions=preds)
        return pd.DataFrame(
            {k: v for k, v in metrics.items() if k in self.labels}
        ).reset_index()

    def fit(self, text, labels, model_path, **kwargs):
        texts = []
        ner_tags = []
        for doc, ents in zip(self.nlp.pipe(text.tolist()), labels):
            texts.append([t.text for t in doc])
            ner_tags.append(offsets2iob(doc, ents))

        label2id = self.model.config.label2id
        ner_tags = [[label2id.get(k, 0) for k in tags] for tags in ner_tags]

        dataset = Dataset.from_dict({"text": texts, "ner_tags": ner_tags})
        tokenized = dataset.map(
            lambda x: tokenize_and_align_labels(x, self.tokenizer), batched=True
        )
        collator = trf.DataCollatorForTokenClassification(tokenizer=self.tokenizer)
        args = trf.TrainingArguments(
            save_strategy="no", output_dir=model_path, evaluation_strategy="epoch"
        )
        trainer = trf.Trainer(
            model=self.model,
            args=args,
            train_dataset=tokenized,
            eval_dataset=tokenized,
            tokenizer=self.tokenizer,
            data_collator=collator,
        )
        trainer.train()
        self.post_train(model_path)
>>>>>>> ca7aa542
<|MERGE_RESOLUTION|>--- conflicted
+++ resolved
@@ -10,11 +10,9 @@
 from gramex import cache
 from sklearn.metrics import roc_auc_score
 
-
-<<<<<<< HEAD
-DEFAULT_MODEL = DEFAULT_TOKENIZER = "distilbert-base-uncased-finetuned-sst-2-english"
 _CACHE = {}
-=======
+
+
 def biluo2iob(tags: List[str]) -> List[str]:
     """Convert BILOU tags to IOB tags.
 
@@ -104,7 +102,6 @@
 
     tokenized_inputs["labels"] = labels
     return tokenized_inputs
->>>>>>> ca7aa542
 
 
 def load_pretrained(klass, path, default, **kwargs):
@@ -190,15 +187,12 @@
         y_true = [self.model.config.label2id[x] for x in y_true]
         y_pred = [p["label"] for p in self.predict(X.squeeze("columns"))]
         y_pred = [self.model.config.label2id[x] for x in y_pred]
-<<<<<<< HEAD
         try:
             score = roc_auc_score(y_true, y_pred)
         # Can't find roc_auc_scores for single samples, or when only one class is present.
         except ValueError:
             score = 0
         return score
-=======
-        return roc_auc_score(y_true, y_pred)
 
 
 class NER(BaseTransformer):
@@ -271,5 +265,4 @@
             data_collator=collator,
         )
         trainer.train()
-        self.post_train(model_path)
->>>>>>> ca7aa542
+        self.post_train(model_path)