# -*- coding: utf-8 -*-
# vim:fenc=utf-8

"""
Miscellaneous utilities.
"""
import re

<<<<<<< HEAD
=======
import requests
import six
from six.moves.configparser import ConfigParser
>>>>>>> 872ec97c
from tornado.template import Template

from gramex.data import filter as grmfilter  # NOQA: F401

NP_RULES = {
    "NP1": [{"POS": "PROPN", "OP": "+"}],
    "NP2": [{"POS": "NOUN", "OP": "+"}],
    "NP3": [{"POS": "ADV", "OP": "+"}, {"POS": "VERB", "OP": "+"}],
    "NP4": [{"POS": "ADJ", "OP": "+"}, {"POS": "VERB", "OP": "+"}],
    "QUANT": [{"POS": "NUM", "OP": "+"}]
}

NARRATIVE_TEMPLATE = """
{% autoescape None %}
from nlg import grammar as G
from nlg import utils as U
from tornado.template import Template as T
import pandas as pd

df = None  # set your dataframe here.
narrative = T(\"\"\"
              {{ tmpl }}
              \"\"\").generate(
              tornado_tmpl=True, orgdf=df, fh_args={{ fh_args }},
              G=G, U=U)
print(narrative)
"""

_spacy = {
    'model': False,
    'lemmatizer': False,
    'matcher': False
}


def load_spacy_model():
    """Load the spacy model when required."""
    if not _spacy['model']:
        from spacy import load
        nlp = load("en_core_web_sm")
        _spacy['model'] = nlp
    else:
        nlp = _spacy['model']
    return nlp


def get_lemmatizer():
    if not _spacy['lemmatizer']:
        from spacy.lang.en import LEMMA_INDEX, LEMMA_EXC, LEMMA_RULES
        from spacy.lemmatizer import Lemmatizer
        lemmatizer = Lemmatizer(LEMMA_INDEX, LEMMA_EXC, LEMMA_RULES)
        _spacy['lemmatizer'] = lemmatizer
    else:
        lemmatizer = _spacy['lemmatizer']
    return lemmatizer


def make_np_matcher(nlp, rules=NP_RULES):
    """Make a rule based noun phrase matcher.

    Parameters
    ----------
    nlp : `spacy.lang`
        The spacy model to use.
    rules : dict, optional
        Mapping of rule IDS to spacy attribute patterns, such that each mapping
        defines a noun phrase structure.

    Returns
    -------
    `spacy.matcher.Matcher`
    """
    if not _spacy['matcher']:
        from spacy.matcher import Matcher
        matcher = Matcher(nlp.vocab)
        for k, v in rules.items():
            matcher.add(k, None, v)
        _spacy['matcher'] = matcher
    else:
        matcher = _spacy['matcher']
    return matcher


def render_search_result(text, results, **kwargs):
    for token, tokenlist in results.items():
        tmpl = [t for t in tokenlist if t.get('enabled', False)][0]
        text = text.replace(token, '{{{{ {} }}}}'.format(tmpl['tmpl']))
    return Template(text).generate(**kwargs).decode('utf-8')


def join_words(x, sep=' '):
    return sep.join(re.findall(r'\w+', x, re.IGNORECASE))


class set_nlg_gramopt(object):  # noqa: class to be used as a decorator
    """Decorator for adding callables to grammar options of the webapp.
    """
    def __init__(self, **kwargs):
        self.kwargs = kwargs

    def __call__(self, func):
        func.gramopt = True
        for k, v in self.kwargs.items():
            if not getattr(func, k, False):
                setattr(func, k, v)
        return func


def is_overlap(x, y):
    """Whether the token x is contained within any span in the sequence y."""
    if "NUM" in [c.pos_ for c in x]:
        return False
    return any([x.text in yy for yy in y])


def unoverlap(tokens):
    """From a set of tokens, remove all tokens that are contained within
    others."""
    textmap = {c.text: c for c in tokens}
    text_tokens = six.viewkeys(textmap)
    newtokens = []
    for token in text_tokens:
        if not is_overlap(textmap[token], text_tokens - {token}):
            newtokens.append(token)
    return [textmap[t] for t in newtokens]


def ner(doc, matcher, match_ids=False, remove_overlap=True):
    """Find all NEs and other nouns in a spacy doc.

    Parameters
    ----------
    doc: spacy.tokens.doc.Doc
        The document in which to search for entities.
    matcher: spacy.matcher.Matcher
        The rule based matcher to use for finding noun phrases.
    match_ids: list, optional
        IDs from the spacy matcher to filter from the matches.
    remove_overlap: bool, optional
        Whether to remove overlapping tokens from the result.

    Returns
    -------
    list
        List of spacy.token.span.Span objects.
    """
    entities = set()
    for span in doc.ents:
        newtokens = [c for c in span if not c.is_space]
        if newtokens:
            newspan = doc[newtokens[0].i: (newtokens[-1].i + 1)]
            entities.add(newspan)
    if not match_ids:
        entities.update([doc[start:end] for _, start, end in matcher(doc)])
    else:
        for m_id, start, end in matcher(doc):
            if matcher.vocab.strings[m_id] in match_ids:
                entities.add(doc[start:end])
    if remove_overlap:
        entities = unoverlap(entities)
    return entities


def sanitize_indices(shape, i, axis=0):
    n = shape[axis]
    if i <= n // 2:
        return i
    return -(n - i)


def sanitize_text(text, d_round=2):
    """All text cleaning and standardization logic goes here."""
    nums = re.findall(r"\d+\.\d+", text)
    for num in nums:
        text = re.sub(num, str(round(float(num), d_round)), text)
    return text


def sanitize_df(df, d_round=2, **options):
    """All dataframe cleaning and standardizing logic goes here."""
    for c in df.columns[df.dtypes == float]:
        df[c] = df[c].round(d_round)
    return df


def sanitize_fh_args(args, func=join_words):
    for k, v in args.items():
        args[k] = [join_words(x) for x in v]
    return args


def add_html_styling(template, style):
    """Add HTML styling spans to template elements.

    Parameters
    ----------
    template : str
        A tornado template
    style : dict or bool
        If False, no styling is added.
        If True, a default bgcolor is added to template variables.
        If dict, expected to contain HTML span styling elements.

    Returns
    -------
    str
        Modified template with each variabled stylized.

    Example
    -------
    >>> t = 'Hello, {{ name }}!'
    >>> add_html_styling(t, True)
    'Hello, <span style="background-color:#c8f442">{{ name }}</span>!'
    >>> add_html_styling(t, False)
    'Hello, {{ name }}!'
    >>> add_html_style(t, {'background-color': '#ffffff', 'font-family': 'monospace'})
    'Hello, <span style="background-color:#c8f442;font-family:monospace">{{ name }}</span>!'
    """

    if not style:
        return template
    pattern = re.compile(r'\{\{[^\{\}]+\}\}')
    if isinstance(style, dict):
        # convert the style dict into a stylized HTML span
        spanstyle = ";".join(['{}:{}'.format(k, v) for k, v in style.items()])
    else:
        spanstyle = "background-color:#c8f442"
    for m in re.finditer(pattern, template):
        token = m.group()
        repl = '<span style="{ss}">{token}</span>'.format(
            ss=spanstyle, token=token)
        template = re.sub(re.escape(token), repl, template, 1)
    return '<p>{template}</p>'.format(template=template)<|MERGE_RESOLUTION|>--- conflicted
+++ resolved
@@ -6,12 +6,7 @@
 """
 import re
 
-<<<<<<< HEAD
-=======
-import requests
 import six
-from six.moves.configparser import ConfigParser
->>>>>>> 872ec97c
 from tornado.template import Template
 
 from gramex.data import filter as grmfilter  # NOQA: F401
